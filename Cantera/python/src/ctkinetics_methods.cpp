--- conflicted
+++ resolved
@@ -2,15 +2,6 @@
  * @file ctkinetics_methods.cpp
  *
  */
-<<<<<<< HEAD
-
-/*
- * $Id$
- */
-
-
-=======
->>>>>>> 8f5c6f4d
 static PyObject*
 kin_newFromXML(PyObject *self, PyObject *args) {
     int mxml, iphase, neighbor1, neighbor2, neighbor3, neighbor4;
