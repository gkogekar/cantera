--- conflicted
+++ resolved
@@ -5,11 +5,6 @@
 #include <cantera/transport.h>
 
 using namespace Cantera;
-<<<<<<< HEAD
-using namespace Cantera_CXX;
-using namespace std;
-=======
->>>>>>> 8f5c6f4d
 
 int flamespeed(int np, void* p) {
     try {
